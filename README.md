# semantic_search
This code builds a basic semantic search application and reports the quality of the solution.

required python version is ^3.12

## Results Summary
| Configuration | Hits@1 | Hits@5 | Hits@10 | MRR | Runtime |
|--------------|--------|--------|---------|-----|---------|
<<<<<<< HEAD
| Baseline (MiniLM-L6) | 0.384 | 0.623 | 0.714 | 0.488 | 10 min |
| MiniLM-L6 + Reranker | 0.525 | 0.725 | 0.783 | 0.611 | 35 min |
=======
| Baseline (MiniLM-L6) | 0.384 | 0.631 | 0.713 | 0.489 | 10 min |
| MiniLM-L6 + Reranker | 0.513 | 0.711 | 0.767 | 0.598 | 35 min |
>>>>>>> 05da7c73
| MiniLM-L6 + Enhanced Product Text + Reranker | 0.519 | 0.722 | 0.771 | 0.606 | 35 min |
| MiniLM-L12 + Enhanced Product Text + Reranker | 0.519 | 0.721 | 0.772 | 0.605 | 35 min |
| QA-MiniLM + Enhanced Product Text + Reranker | 0.505 | 0.699 | 0.750 | 0.588 | 35 min |

### Install dependency
```shell
python -m venv venv
venv\Scripts\activate
pip install torch --index-url https://download.pytorch.org/whl/cu121
pip install sentence-transformers faiss-cpu pandas numpy tqdm pyyaml
```

### Download Data
https://github.com/amazon-science/esci-data

Download these files to semantic_search/data/
shopping_queries_dataset_examples.parquet
shopping_queries_dataset_products.parquet
shopping_queries_dataset_sources.csv

### Run
```shell
# Verify baseline 
python main.py --config configs/baseline.yaml

# Run optimizations
python main.py --optimize

# Run best configuration
python main.py --config configs/best.yaml
```

# Or use the notebook for interactive exploration
./notebooks/experiment.ipynb

## Final Pipeline
Query → Embedding → FAISS Search (top 50) → Cross-Encoder Rerank → Top 10 Results

# Components

Embedding Function

Model: sentence-transformers/all-MiniLM-L6-v2
Dimension: 384
Normalized for cosine similarity


Vector Index

Type: FAISS IVF (Inverted File Index)
Clusters: 256
Metric: Inner Product (cosine similarity)


Reranker

Model: cross-encoder/ms-marco-MiniLM-L-6-v2
Reranks top 50 candidates


## Features
The dataset of products and search queries are derived from Amazon's esci-data dataset. It contains iterations of different approaches to improve search performance<|MERGE_RESOLUTION|>--- conflicted
+++ resolved
@@ -6,13 +6,8 @@
 ## Results Summary
 | Configuration | Hits@1 | Hits@5 | Hits@10 | MRR | Runtime |
 |--------------|--------|--------|---------|-----|---------|
-<<<<<<< HEAD
 | Baseline (MiniLM-L6) | 0.384 | 0.623 | 0.714 | 0.488 | 10 min |
 | MiniLM-L6 + Reranker | 0.525 | 0.725 | 0.783 | 0.611 | 35 min |
-=======
-| Baseline (MiniLM-L6) | 0.384 | 0.631 | 0.713 | 0.489 | 10 min |
-| MiniLM-L6 + Reranker | 0.513 | 0.711 | 0.767 | 0.598 | 35 min |
->>>>>>> 05da7c73
 | MiniLM-L6 + Enhanced Product Text + Reranker | 0.519 | 0.722 | 0.771 | 0.606 | 35 min |
 | MiniLM-L12 + Enhanced Product Text + Reranker | 0.519 | 0.721 | 0.772 | 0.605 | 35 min |
 | QA-MiniLM + Enhanced Product Text + Reranker | 0.505 | 0.699 | 0.750 | 0.588 | 35 min |
